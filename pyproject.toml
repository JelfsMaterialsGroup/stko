--- conflicted
+++ resolved
@@ -131,12 +131,9 @@
   "networkx.*",
   "openbabel.*",
   "MDAnalysis.*",
-<<<<<<< HEAD
   "openff.*",
   "openmm.*",
   "openmmforcefields.*",
-=======
   "rmsd.*",
->>>>>>> 96ca8378
 ]
 ignore_missing_imports = true