from .energy_results import *  # noqa
from .orca_results import *  # noqa
from .planarity_results import *  # noqa
from .results import *  # noqa
from .shape_results import *  # noqa
<<<<<<< HEAD
from .orca_results import *  # noqa
from .rmsd_results import *  # noqa
=======
from .torsion_results import *  # noqa
from .xtb_results import *  # noqa
>>>>>>> 92cbdfc3
<|MERGE_RESOLUTION|>--- conflicted
+++ resolved
@@ -1,12 +1,8 @@
 from .energy_results import *  # noqa
 from .orca_results import *  # noqa
+from .rmsd_results import *  # noqa
 from .planarity_results import *  # noqa
 from .results import *  # noqa
 from .shape_results import *  # noqa
-<<<<<<< HEAD
-from .orca_results import *  # noqa
-from .rmsd_results import *  # noqa
-=======
 from .torsion_results import *  # noqa
-from .xtb_results import *  # noqa
->>>>>>> 92cbdfc3
+from .xtb_results import *  # noqa