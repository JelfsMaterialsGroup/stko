from .periodic import *  # noqa
from .topology_extractor import *  # noqa
from .networkx import *  # noqa
<<<<<<< HEAD
from .molecule_modifiers import *  # noqa
from .dummy_atom import *  # noqa
=======
from .molecule_splitter import *  # noqa
from .conversion import *  # noqa
>>>>>>> 92a56a9e
<|MERGE_RESOLUTION|>--- conflicted
+++ resolved
@@ -1,10 +1,6 @@
 from .periodic import *  # noqa
 from .topology_extractor import *  # noqa
 from .networkx import *  # noqa
-<<<<<<< HEAD
 from .molecule_modifiers import *  # noqa
 from .dummy_atom import *  # noqa
-=======
-from .molecule_splitter import *  # noqa
-from .conversion import *  # noqa
->>>>>>> 92a56a9e
+from .conversion import *  # noqa